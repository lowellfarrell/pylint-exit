#!/usr/local/bin/python3
"""
The goal of this script to add a level of customization for exit handling for pylint
"""
from __future__ import print_function

import argparse
import os
import sys
from abc import ABC, abstractmethod

from bitarray import bitarray
from pylint import lint

<<<<<<< HEAD
# Exit values
=======
# Package information
VERSION = __version__ = "1.0.1"
>>>>>>> a9588251
__FATAL__ = 1
__ERROR__ = 2
__WARNING__ = 4
__REFACTOR__ = 8
__CONVENTION__ = 16
__USAGE__ = 32
__QUALITY__ = 64
__SUPPRESS__ = 0
<<<<<<< HEAD
=======
__title__ = "pylint_exit_options"
__summary__ = "Exit code handler for pylint command line utility."
__uri__ = "https://github.com/lowellfarrell/pylint-exit-options"

EXIT_CODE_DEFAULTS = [
    (__FATAL__, 'fatal message issued', __FATAL__),
    (__ERROR__, 'error message issued', __ERROR__),
    (__WARNING__, 'warning message issued', __WARNING__),
    (__REFACTOR__, 'refactor message issued', __SUPPRESS__),
    (__CONVENTION__, 'convention message issued', __SUPPRESS__),
    (__USAGE__, 'usage error', __USAGE__)
]


def decode(value):
    """
    Decode the return code value into a bit array.

    Args:
        value(int): Return code from pylint command line.

    Returns:
        list of raised exit codes.

    Example:
        >>> decode(1)
        [(1, 'fatal message issued', 1)]
        >>> decode(2)
        [(2, 'error message issued', 0)]
        >>> decode(3)
        [(1, 'fatal message issued', 1), (2, 'error message issued', 0)]
    """

    return [x[1] for x in zip(bitarray(bin(value)[2:])[::-1], EXIT_CODE_DEFAULTS) if x[0]]



def get_messages(value):
    """
    Return a list of raised messages for a given pylint return code.

    Args:
        value(int): Return code from pylint command line.

    Returns:
        list of str: Raised messages.

    Example:
        >>> get_messages(1)
        ['fatal message issued']
        >>> get_messages(2)
        ['error message issued']
        >>> get_messages(3)
        ['fatal message issued', 'error message issued']
    """
    return [x[1] for x in decode(value)]


def get_exit_code(value):
    """
    Return the exist code that should be returned.

    Args:
        value(int): Return code from pylint command line.

    Returns:
        int: Return code that should be returned when run as a command.

    Example:
        >>> get_exit_code(1)
        1
        >>> get_exit_code(2)
        2
        >>> get_exit_code(3)
        3
        >>> get_exit_code(12)
        4

    """
    exit_codes = [x[2] for x in decode(value)]
    if not exit_codes:
        return 0
    return sum(exit_codes)


def show_workings(value):
    """
    Display workings

    Args:
        value(int): Return code from pylint command line.

    Example:
        >>> show_workings(1)
        1 (1) = ['fatal message issued']
        >>> show_workings(12)
        12 (1100) = ['warning message issued', 'refactor message issued']
    """
    print("%s (%s) = %s" %
          (value, bin(value)[2:], [x[1][1] for x in zip(bitarray(bin(value)[2:])[::-1], EXIT_CODE_DEFAULTS) if x[0]]))


def handle_exit_code(value):
    """
    Exit code handler.

    Takes a pylint exist code as the input parameter, and
    displays all the relevant console messages.

    Args:
        value(int): Return code from pylint command line.

    Returns:
        int: Return code that should be returned when run as a command.

    Example:
        >>> handle_exit_code(1)
        The following messages were raised:
        <BLANKLINE>
          - fatal message issued
        <BLANKLINE>
        Fatal messages detected.  Failing...
        1
        >>> handle_exit_code(12)
        The following messages were raised:
        <BLANKLINE>
          - warning message issued
          - refactor message issued
        <BLANKLINE>
        No fatal messages detected.  Exiting gracefully...
        0
    """
    messages = get_messages(value)
    exit_code = get_exit_code(value)

    if messages:
        print('The following types of issues were found:')
        print('')

        for message in messages:
            print("  - %s" % message)

        print('')

    if exit_code:
        print('The following types of issues are blocker:')
        print('')

        exit_messages = get_messages(exit_code)
        for exit_message in exit_messages:
            print("  - %s" % exit_message)

        print('')
        print('Exiting with issues...')
    else:
        print('Exiting gracefully...')

    return exit_code
>>>>>>> a9588251


class BaseHandler(ABC):
    """Base argument handling class"""

    def __init__(self, namespace: argparse.Namespace):
        self._handle_cli_arg(namespace)

    @abstractmethod
    def _handle_cli_arg(self, namespace):
        """Abstract method to be implemented for argument handling"""
        ...


class ExitCodeMutator(BaseHandler):
    """Class for handling pylint exit codes"""
    exit_value_defaults = {
        __FATAL__: (__FATAL__, 'fatal message issued', __FATAL__),
        __ERROR__: (__ERROR__, 'error message issued', __ERROR__),
        __WARNING__: (__WARNING__, 'warning message issued', __WARNING__),
        __REFACTOR__: (__REFACTOR__, 're-factor message issued', __SUPPRESS__),
        __CONVENTION__: (__CONVENTION__, 'convention message issued', __SUPPRESS__),
        __USAGE__: (__USAGE__, 'usage error', __USAGE__)
    }

    def _decode(self, value: int) -> list:
        """Decode the return code value into a bit array.

        Args:
            value(int): Return code from pylint command line.

        Returns:
            list of raised exit codes.

        Example:
            >>> self._decode(1)
            [(1, 'fatal message issued', 1)]
            >>> self._decode(2)
            [(2, 'error message issued', 0)]
            >>> self._decode(3)
            [(1, 'fatal message issued', 1), (2, 'error message issued', 0)]
        """
        return [self.exit_value_defaults[x[1]] for x in zip(bitarray(bin(value)[2:])[::-1], self.exit_value_defaults) if
                x[0]]

    def _get_messages(self, value: int) -> list:
        """Return a list of raised messages for a given pylint return code.

        Args:
            value(int): Return code from pylint command line.

        Returns:
            list of str: Raised messages.

        Example:
            >>> self._get_messages(1)
            ['fatal message issued']
            >>> self._get_messages(2)
            ['error message issued']
            >>> self._get_messages(3)
            ['fatal message issued', 'error message issued']
        """
        return [x[1] for x in self._decode(value)]

    def _get_exit_code(self, value: int):
        """Return the exist code that should be returned.

        Args:
            value(int): Return code from pylint command line.

        Returns:
            int: Return code that should be returned when run as a command.

        Example:
            >>> self._get_exit_code(1)
            1
            >>> self._get_exit_code(2)
            2
            >>> self._get_exit_code(3)
            3
            >>> self._get_exit_code(12)
            4
        """
        exit_codes = [x[2] for x in self._decode(value)]
        if not exit_codes:
            return 0
        return sum(exit_codes)

    def handle_exit_code(self, value: int) -> int:
        """
        Exit code handler.

        Takes a pylint exist code as the input parameter, and
        displays all the relevant console messages.

        Args:
            value(int): Return code from pylint command line.

        Returns:
            int: Return code that should be returned when run as a command.

        Example:
            >>> self.handle_exit_code(1)
            The following messages were raised:
            <BLANKLINE>
              - fatal message issued
            <BLANKLINE>
            Fatal messages detected.  Failing...
            1
            >>> self.handle_exit_code(12)
            The following messages were raised:
            <BLANKLINE>
              - warning message issued
              - refactor message issued
            <BLANKLINE>
            No fatal messages detected.  Exiting gracefully...
            0
        """
        messages = self._get_messages(value)
        exit_code = self._get_exit_code(value)

        if messages:
            print('The following types of issues were found:' + os.linesep)

            for message in messages:
                print("  - %s" % message)

            print('')

        if exit_code:
            print('The following types of issues are blocking:' + os.linesep)

            exit_messages = self._get_messages(exit_code)
            for exit_message in exit_messages:
                print("  - %s" % exit_message)

            print('')

        return exit_code

    def _handle_cli_arg(self, namespace):
        """Applies the CLI flags

        Args:
            namespace (argparse.Namespace): namespace from CLI arguments

        """
        if namespace.exit_report:
            arg_value_list = namespace.exit_report.split(',')
            self._set_report_arg_values(arg_value_list)

    def _set_report_arg_values(self, arg_values: []):
        """ Apply an enforcement setting

        Args:
            arg_values (List): A list of setting passed into the '--exit-report' option which can change which exit
            codes will be returned to cli
        """
        check = {
            'F': __FATAL__,
            'E': __ERROR__,
            'W': __WARNING__,
            'R': __REFACTOR__,
            'C': __CONVENTION__,
            'U': __USAGE__
        }
        for key, value in check.items():
            if key in arg_values:
                self._apply_enforcement_setting(value, value)
            else:
                self._apply_enforcement_setting(value, __SUPPRESS__)

    def _apply_enforcement_setting(self, key: int, value: int):
        """ Apply an enforcement setting

        Args:
            key (int): specific message level to set
            value (int): new value for level

        """

        # unpack the tuple so it can be modified
        encoded, description, enforce = self.exit_value_defaults[key]
        enforce = value  # set the element to True (error)

        # repack it back into a tuple to match existing data type
        self.exit_value_defaults[key] = encoded, description, enforce


class QualityCheck(BaseHandler):
    """Class for pylint quality check handling"""
    quality_threshold = 0  # type: float

    def check_quality(self, value: float) -> int:
        """ Check the the given quality is above threshold

        Args:
            value(float): Quality value from pylint command line.

        Returns:
            int: Return code for quality check <b>64</b> for failure and <b>0</b> for pass
        """
        if value < self.quality_threshold:
            print('The code quality is below the minimum acceptable level of ' + str(self.quality_threshold))
            return __QUALITY__
        return __SUPPRESS__

    def _handle_cli_arg(self, namespace):
        """
        Applies the CLI flags

        Args:
            namespace (argparse.Namespace): namespace from CLI arguments

        """
        if namespace.quality_gate:
            self.quality_threshold = namespace.quality_gate


def parse_args():
    """Parse command line arguments."""
    desc = "PyLint wrapper that adds option to provides extended exit code handling and quality fail conditions." \
           " All other arguments are passed to pylint.  To see available pylint options run 'pylint -h'."
    parser = argparse.ArgumentParser(description=desc)

    quality_gate_help = 'If the final score is less than the threshold which defaults to 0, 64 will be added to' \
                        ' the resulting exitcode.  pylint quality scores are between 0 to 10, 10 being the best.'
    parser.add_argument('--quality-gate', type=float, metavar='<0.00-10.00>', default=0, help=quality_gate_help)
    suppress_exit_code_help = 'You can choose which issue codes are part of the exit code with this option using' \
                              ' a comma delimited string.  Acceptable values are : F[Fatal], E[Error], W[Warning]' \
                              ', R[Refactor], C[Convention], U[Usage]. Examples:   "-r=R" will report only' \
                              ' Refactor type error codes, "-r=R,C" will report only Refactor and Convention type' \
                              ' error codes.  By default Fatal, Error, Warning and Usage type error codes are' \
                              ' reported'
    parser.add_argument('--exit-report', metavar='<F,E,W,R,C,U>', default='F,E,W,U', help=suppress_exit_code_help)

    args, remaining_args = parser.parse_known_args()

    return args, remaining_args


def main():
    """ main function """
    args, remaining_args = parse_args()
    run = lint.Run(remaining_args, do_exit=False)
    if run:
        ex = ExitCodeMutator(args)
        quality = QualityCheck(args)
        exit_code = ex.handle_exit_code(run.linter.msg_status) + quality.check_quality(run.linter.stats['global_note'])
        if exit_code:
            print('Exiting due to issues...')
        else:
            print('No Blocking issues found, Exiting gracefully...')

        sys.exit(exit_code)


if __name__ == '__main__':
    main()<|MERGE_RESOLUTION|>--- conflicted
+++ resolved
@@ -12,12 +12,7 @@
 from bitarray import bitarray
 from pylint import lint
 
-<<<<<<< HEAD
 # Exit values
-=======
-# Package information
-VERSION = __version__ = "1.0.1"
->>>>>>> a9588251
 __FATAL__ = 1
 __ERROR__ = 2
 __WARNING__ = 4
@@ -26,167 +21,6 @@
 __USAGE__ = 32
 __QUALITY__ = 64
 __SUPPRESS__ = 0
-<<<<<<< HEAD
-=======
-__title__ = "pylint_exit_options"
-__summary__ = "Exit code handler for pylint command line utility."
-__uri__ = "https://github.com/lowellfarrell/pylint-exit-options"
-
-EXIT_CODE_DEFAULTS = [
-    (__FATAL__, 'fatal message issued', __FATAL__),
-    (__ERROR__, 'error message issued', __ERROR__),
-    (__WARNING__, 'warning message issued', __WARNING__),
-    (__REFACTOR__, 'refactor message issued', __SUPPRESS__),
-    (__CONVENTION__, 'convention message issued', __SUPPRESS__),
-    (__USAGE__, 'usage error', __USAGE__)
-]
-
-
-def decode(value):
-    """
-    Decode the return code value into a bit array.
-
-    Args:
-        value(int): Return code from pylint command line.
-
-    Returns:
-        list of raised exit codes.
-
-    Example:
-        >>> decode(1)
-        [(1, 'fatal message issued', 1)]
-        >>> decode(2)
-        [(2, 'error message issued', 0)]
-        >>> decode(3)
-        [(1, 'fatal message issued', 1), (2, 'error message issued', 0)]
-    """
-
-    return [x[1] for x in zip(bitarray(bin(value)[2:])[::-1], EXIT_CODE_DEFAULTS) if x[0]]
-
-
-
-def get_messages(value):
-    """
-    Return a list of raised messages for a given pylint return code.
-
-    Args:
-        value(int): Return code from pylint command line.
-
-    Returns:
-        list of str: Raised messages.
-
-    Example:
-        >>> get_messages(1)
-        ['fatal message issued']
-        >>> get_messages(2)
-        ['error message issued']
-        >>> get_messages(3)
-        ['fatal message issued', 'error message issued']
-    """
-    return [x[1] for x in decode(value)]
-
-
-def get_exit_code(value):
-    """
-    Return the exist code that should be returned.
-
-    Args:
-        value(int): Return code from pylint command line.
-
-    Returns:
-        int: Return code that should be returned when run as a command.
-
-    Example:
-        >>> get_exit_code(1)
-        1
-        >>> get_exit_code(2)
-        2
-        >>> get_exit_code(3)
-        3
-        >>> get_exit_code(12)
-        4
-
-    """
-    exit_codes = [x[2] for x in decode(value)]
-    if not exit_codes:
-        return 0
-    return sum(exit_codes)
-
-
-def show_workings(value):
-    """
-    Display workings
-
-    Args:
-        value(int): Return code from pylint command line.
-
-    Example:
-        >>> show_workings(1)
-        1 (1) = ['fatal message issued']
-        >>> show_workings(12)
-        12 (1100) = ['warning message issued', 'refactor message issued']
-    """
-    print("%s (%s) = %s" %
-          (value, bin(value)[2:], [x[1][1] for x in zip(bitarray(bin(value)[2:])[::-1], EXIT_CODE_DEFAULTS) if x[0]]))
-
-
-def handle_exit_code(value):
-    """
-    Exit code handler.
-
-    Takes a pylint exist code as the input parameter, and
-    displays all the relevant console messages.
-
-    Args:
-        value(int): Return code from pylint command line.
-
-    Returns:
-        int: Return code that should be returned when run as a command.
-
-    Example:
-        >>> handle_exit_code(1)
-        The following messages were raised:
-        <BLANKLINE>
-          - fatal message issued
-        <BLANKLINE>
-        Fatal messages detected.  Failing...
-        1
-        >>> handle_exit_code(12)
-        The following messages were raised:
-        <BLANKLINE>
-          - warning message issued
-          - refactor message issued
-        <BLANKLINE>
-        No fatal messages detected.  Exiting gracefully...
-        0
-    """
-    messages = get_messages(value)
-    exit_code = get_exit_code(value)
-
-    if messages:
-        print('The following types of issues were found:')
-        print('')
-
-        for message in messages:
-            print("  - %s" % message)
-
-        print('')
-
-    if exit_code:
-        print('The following types of issues are blocker:')
-        print('')
-
-        exit_messages = get_messages(exit_code)
-        for exit_message in exit_messages:
-            print("  - %s" % exit_message)
-
-        print('')
-        print('Exiting with issues...')
-    else:
-        print('Exiting gracefully...')
-
-    return exit_code
->>>>>>> a9588251
 
 
 class BaseHandler(ABC):
@@ -214,13 +48,10 @@
 
     def _decode(self, value: int) -> list:
         """Decode the return code value into a bit array.
-
-        Args:
-            value(int): Return code from pylint command line.
-
+        Args:
+            value(int): Return code from pylint command line.
         Returns:
             list of raised exit codes.
-
         Example:
             >>> self._decode(1)
             [(1, 'fatal message issued', 1)]
@@ -234,13 +65,10 @@
 
     def _get_messages(self, value: int) -> list:
         """Return a list of raised messages for a given pylint return code.
-
-        Args:
-            value(int): Return code from pylint command line.
-
+        Args:
+            value(int): Return code from pylint command line.
         Returns:
             list of str: Raised messages.
-
         Example:
             >>> self._get_messages(1)
             ['fatal message issued']
@@ -253,13 +81,10 @@
 
     def _get_exit_code(self, value: int):
         """Return the exist code that should be returned.
-
-        Args:
-            value(int): Return code from pylint command line.
-
+        Args:
+            value(int): Return code from pylint command line.
         Returns:
             int: Return code that should be returned when run as a command.
-
         Example:
             >>> self._get_exit_code(1)
             1
@@ -278,16 +103,12 @@
     def handle_exit_code(self, value: int) -> int:
         """
         Exit code handler.
-
         Takes a pylint exist code as the input parameter, and
         displays all the relevant console messages.
-
-        Args:
-            value(int): Return code from pylint command line.
-
+        Args:
+            value(int): Return code from pylint command line.
         Returns:
             int: Return code that should be returned when run as a command.
-
         Example:
             >>> self.handle_exit_code(1)
             The following messages were raised:
@@ -329,10 +150,8 @@
 
     def _handle_cli_arg(self, namespace):
         """Applies the CLI flags
-
         Args:
             namespace (argparse.Namespace): namespace from CLI arguments
-
         """
         if namespace.exit_report:
             arg_value_list = namespace.exit_report.split(',')
@@ -340,7 +159,6 @@
 
     def _set_report_arg_values(self, arg_values: []):
         """ Apply an enforcement setting
-
         Args:
             arg_values (List): A list of setting passed into the '--exit-report' option which can change which exit
             codes will be returned to cli
@@ -361,11 +179,9 @@
 
     def _apply_enforcement_setting(self, key: int, value: int):
         """ Apply an enforcement setting
-
         Args:
             key (int): specific message level to set
             value (int): new value for level
-
         """
 
         # unpack the tuple so it can be modified
@@ -382,10 +198,8 @@
 
     def check_quality(self, value: float) -> int:
         """ Check the the given quality is above threshold
-
         Args:
             value(float): Quality value from pylint command line.
-
         Returns:
             int: Return code for quality check <b>64</b> for failure and <b>0</b> for pass
         """
@@ -397,10 +211,8 @@
     def _handle_cli_arg(self, namespace):
         """
         Applies the CLI flags
-
         Args:
             namespace (argparse.Namespace): namespace from CLI arguments
-
         """
         if namespace.quality_gate:
             self.quality_threshold = namespace.quality_gate
